msgid ""
msgstr ""
"PO-Revision-Date: 2023-04-07 12:48+0000\n"
"Last-Translator: Tigran Zargaryan <tigran@flib.sci.am>\n"
"Language-Team: Armenian <http://translate.pkp.sfu.ca/projects/plugins/"
"ops-crossref-importexport-plugin/hy/>\n"
"Language: hy\n"
"MIME-Version: 1.0\n"
"Content-Type: text/plain; charset=UTF-8\n"
"Content-Transfer-Encoding: 8bit\n"
"Plural-Forms: nplurals=2; plural=n > 1;\n"
"X-Generator: Weblate 4.13.1\n"

msgid "plugins.importexport.crossref.export.error.preprintNotFound"
msgstr ""
"Ոչ մի նախատպում չի համապատասխանում նշված նախատպման ID-ին \"{$preprintId}\"."

msgid "plugins.importexport.crossref.export.error.issueNotFound"
msgstr ""
"Ոչ մի թողարկում չի համապատասխանում նշված թողարկման ID-ին \"{$issueId}\"."

msgid "plugins.importexport.crossref.register.success.warning"
msgstr ""
"Գրանցումը հաջող էր, սակայն տեղի ունեցավ հետևյալ նախազգուշացումը: '{$param}'."

msgid "plugins.importexport.crossref.register.error.mdsError"
msgstr ""
"Գրանցումն ամբողջությամբ չի հաջողվել: DOI գրանցման կայանը սխալ է վերադարձրել:"

msgid "plugins.importexport.crossref.cliUsage"
msgstr ""
"Օգտագործում:\n"
"{$scriptName} {$pluginName} export [xmlFileName] [server_path] preprints "
"objectId1 [objectId2] ...\n"
"{$scriptName} {$pluginName} register [server_path] preprints objectId1 "
"[objectId2] ...\n"

msgid "plugins.importexport.crossref.senderTask.name"
msgstr "Crossref ինքնաշխատ գրանցման առաջադրանք"

msgid "plugins.importexport.crossref.action.markRegistered"
msgstr "Նշել որպես ակտիվ"

msgid "plugins.importexport.crossref.action.export"
msgstr "Ներբեռնել XML-ը"

msgid "plugins.importexport.crossref.statusLegend"
msgstr ""
"\n"
"\t\t<p>Ավանդադրման կարգավիճակ:</p>\n"
"\t\t<p>\n"
"\t\t- Չի ավանդադրված. ավանդի փորձ չի արվել այս DOI-ի համար.<br />\n"
"\t\t- Ակտիվ. DOI-ն ավանդադրվել է և ճիշտ է լուծվում.<br />\n"
"\t\t- Չհաջողվեց. DOI ավանդադրումը ձախողվել է.<br />\n"
"\t\t- Նշված է ակտիվ. DOI-ն ձեռքով նշվել է որպես ակտիվ.\n"
"\t\t</p>\n"
"\t\t<p>Ցուցադրվում է միայն ավանդադրման վերջին փորձի կարգավիճակը.</p>\n"
"\t\t<p>Եթե ավանդադրումը ձախողվել է, խնդրում ենք լուծել խնդիրը և կրկին փորձել "
"գրանցել DOI-ը.</p>"

msgid "plugins.importexport.crossref.action.register"
msgstr "Ավանդադնել"

msgid "plugins.importexport.crossref.status.markedRegistered"
msgstr "Նշված է ակտիվ"

msgid "plugins.importexport.crossref.status.registered"
msgstr "Ակտիվ"

msgid "plugins.importexport.crossref.status.failed"
msgstr "Ձախոողվեց"

msgid "plugins.importexport.crossref.issues.description"
msgstr ""
"Նշում. Այստեղ արտահանման/գրանցման համար կքննարկվեն միայն թողարկումները (և ոչ "
"դրանց նախնական տպագրությունները):"

msgid "plugins.importexport.crossref.settings.form.validation"
msgstr ""
"Վավերացնել XML-ը: Օգտագործեք այս տարբերակը XML ներբեռնման նպատակով DOI-ի "
"ձեռքով գրանցման համար:"

msgid "plugins.importexport.crossref.settings.form.testMode.description"
msgstr ""
"Օգտագործեք Crossref թեստային API (փորձարկման միջավայր) DOI ավանդի համար: "
"Խնդրում ենք մի մոռացեք հեռացնել այս տարբերակը արտադրության համար:"

msgid "plugins.importexport.crossref.settings.form.automaticRegistration.description"
msgstr ""
"OPS-ը նշանակված DOI-ները ինքնաշխատ կերպով կպահի Crossref-ում: Խնդրում ենք "
"նկատի ունենալ, որ դրա մշակումը հրապարակումից հետո կարող է կարճ ժամանակ "
"պահանջել (օրինակ՝ կախված ձեր cronjob-ի կազմաձևից): Դուք կարող եք ստուգել "
"բոլոր չգրանցված DOI-ները:"

msgid "plugins.importexport.crossref.settings.form.usernameRequired"
<<<<<<< HEAD
msgstr "Խնդրում ենք մուտքագրել այն օգտանունը, որը ստացել եք Crossref-ից:"
=======
msgstr "Խնդրում ենք մուտքագրել այն օգտվողի անունը, որը ստացել եք Crossref-ից:"
>>>>>>> 09028e0a

msgid "plugins.importexport.crossref.settings.form.username"
msgstr "Օգտանուն"

msgid "plugins.importexport.crossref.registrationIntro"
msgstr ""
<<<<<<< HEAD
"Եթե ցանկանում եք օգտագործել այս փլագինը թվային օբյեկտների նույնացուցիչները "
"(DOI) ուղղակիորեն Crossref-ով գրանցելու համար, ձեզ անհրաժեշտ կլինի օգտանուն "
"և գաղտնաբառ (հասանելի է <a href=\"https://www.crossref.org\" target=\""
"_blank\">Crossref</a> կայքում)): Եթե չունեք ձեր սեփական օգտանունը և "
"գաղտնաբառը, դուք դեռ կարող եք արտահանել Crossref XML ձևաչափով, բայց դուք չեք "
"կարող գրանցել ձեր DOI-ները Crossref-ով OMP-ից:"
=======
"<p>Եթե ցանկանում եք օգտագործել այս փլագինը թվային օբյեկտների "
"նույնացուցիչները (DOI) ուղղակիորեն գրանցելու համար <a href=\"http://www."
"crossref.org/\">Crossref</a>, ապա պետք է ավելացնեք ձեր <a href=\"https://www."
"crossref.org/documentation/member-setup/account-credentials/\">Crossref "
"հաշվի հավատարմագրերը</a> ներքևում գտնվող օգտվողի անվան և գաղտնաբառի "
"դաշտերում:</p><p>Կախված Crossref-ին ձեր անդամակցությունից ձեր օգտանունը և "
"գաղտնաբառը մուտքագրելու երկու եղանակ կա.</p><ul><li>Եթե դուք օգտագործում եք "
"կազմակերպչական հաշիվ, ավելացրեք ձեր <a href=\"https://www.crossref.org /"
"documentation/member-setup/account-credentials/#00376\">օգտագործողի "
"ընդհանուր անուն և գաղտնաբառ</a></li><li>Եթե օգտագործում եք <a href=\"https"
"://www.crossref.org/ documentation/member-setup/account-credentials/#00368\""
">անձնական հաշիվ</a>, մուտքագրեք Ձեր էլ. հասցեն և դերը օգտվողի անվան դաշտում: "
"Օգտվողի անունը կունենա հետևյալ տեսքը՝ email@example.com/role</li><li>Եթե "
"չգիտեք կամ մուտք ունեք ձեր Crossref հավատարմագրերը, կարող եք կապվել <a href="
"\"https://support.crossref.org /\">Crossref աջակցություն</a> օգնության համար:"
" Առանց հավատարմագրերի, դուք դեռ կարող եք արտահանել մետատվյալները Crossref "
"XML ձևաչափով, բայց դուք չեք կարող գրանցել ձեր DOI-ները Crossref-ով "
"OPS-ից:</li></ul>"
>>>>>>> 09028e0a

msgid "plugins.importexport.crossref.settings.form.depositorEmailRequired"
msgstr "Մուտք արեք ավանդադրողի էլ․ փոստը:"

msgid "plugins.importexport.crossref.settings.form.depositorNameRequired"
msgstr "Մուտք արեք ավանդադրողի անունը:"

msgid "plugins.importexport.crossref.settings.form.depositorEmail"
msgstr "Ավանդադրողի էլ․ փոստը"

msgid "plugins.importexport.crossref.settings.form.depositorName"
msgstr "Ավանդադնողի անունը"

msgid "plugins.importexport.crossref.settings.depositorIntro"
msgstr "Crossref հաջողված ավանդադրման համար պահանջվում են հետևյալ նյութերը:"

msgid "plugins.importexport.crossref.error.noDOIContentObjects"
msgstr ""
"Նախատպումները ընտրված չեն DOI-ի նշանակման համար DOI հանրային նույնացուցիչի "
"հավելվածում, ուստի այս հավելվածում ավանդադրման կամ արտահանման "
"հնարավորություն չկա:"

msgid "plugins.importexport.crossref.requirements.satisfied"
msgstr "Պլագինների բոլոր պահանջները բավարարված են:"

msgid "plugins.importexport.crossref.requirements"
msgstr "Պահանջներ"

msgid "plugins.importexport.crossref.description"
msgstr "Արտահանել նախատպման մետատվյալները Crossref XML ձևաչափով:"

msgid "plugins.importexport.crossref.displayName"
<<<<<<< HEAD
msgstr "Crossref XML արտահանման փլագին"
=======
msgstr "CrossRef XML արտահանման փլագին"

msgid "plugins.generic.crossref.description"
msgstr "Կառավարում է Crossref մետատվյալների ավանդադրումը և արտահանումը"

msgid "plugins.importexport.crossref.settings"
msgstr "Crossref կարգաբերումներ"

msgid "plugins.generic.crossref.registrationAgency.name"
msgstr "Crossref"

msgid "plugins.importexport.crossref.settings.form.depositorName.description"
msgstr ""
"DOI-ները գրանցող կազմակերպության անվանումը: Այն ներառված է ավանդադրված "
"մետատվյալների հետ և օգտագործվում է գրանցելու համար, թե ով է ավանդադրվող "
"նյութը ներկայացրել:"

msgid "plugins.importexport.crossref.settings.form.depositorEmail.description"
msgstr ""
"Crossref-ում բովանդակություն գրանցելու համար պատասխանատու անհատի էլ. փոստի "
"հասցեն: Այն ներառված է ավանդադրված մետատվյալների հետ և օգտագործվում է "
"ավանդադրված նյութի հաստատման էլ. նամակ ուղարկելիս:"

msgid "plugins.generic.crossref.successMessage"
msgstr ""
"Այս տարրի մետատվյալները պահվել են Crossref-ում: Լրացուցիչ մանրամասներ "
"դիտելու համար տես ներկայացումը <a href=\"https://doi.crossref.org/servlet/"
"submissionAdmin?sf=detail&submissionID={$submissionId}\">Crossref ադմինի "
"վահանակ</a>."

msgid "plugins.generic.crossref.displayName"
msgstr "Crossref կառավարիչի փլագին"

msgid "plugins.importexport.crossref.settings.form.username.description"
msgstr ""
"Crossref օգտվողի անունը, որը կօգտագործվի ձեր ավանդների իսկությունը "
"հաստատելու համար: Եթե դուք օգտագործում եք անձնական հաշիվ, տես վերը նշված "
"խորհուրդը:"
>>>>>>> 09028e0a
<|MERGE_RESOLUTION|>--- conflicted
+++ resolved
@@ -93,25 +93,13 @@
 "բոլոր չգրանցված DOI-ները:"
 
 msgid "plugins.importexport.crossref.settings.form.usernameRequired"
-<<<<<<< HEAD
-msgstr "Խնդրում ենք մուտքագրել այն օգտանունը, որը ստացել եք Crossref-ից:"
-=======
 msgstr "Խնդրում ենք մուտքագրել այն օգտվողի անունը, որը ստացել եք Crossref-ից:"
->>>>>>> 09028e0a
 
 msgid "plugins.importexport.crossref.settings.form.username"
 msgstr "Օգտանուն"
 
 msgid "plugins.importexport.crossref.registrationIntro"
 msgstr ""
-<<<<<<< HEAD
-"Եթե ցանկանում եք օգտագործել այս փլագինը թվային օբյեկտների նույնացուցիչները "
-"(DOI) ուղղակիորեն Crossref-ով գրանցելու համար, ձեզ անհրաժեշտ կլինի օգտանուն "
-"և գաղտնաբառ (հասանելի է <a href=\"https://www.crossref.org\" target=\""
-"_blank\">Crossref</a> կայքում)): Եթե չունեք ձեր սեփական օգտանունը և "
-"գաղտնաբառը, դուք դեռ կարող եք արտահանել Crossref XML ձևաչափով, բայց դուք չեք "
-"կարող գրանցել ձեր DOI-ները Crossref-ով OMP-ից:"
-=======
 "<p>Եթե ցանկանում եք օգտագործել այս փլագինը թվային օբյեկտների "
 "նույնացուցիչները (DOI) ուղղակիորեն գրանցելու համար <a href=\"http://www."
 "crossref.org/\">Crossref</a>, ապա պետք է ավելացնեք ձեր <a href=\"https://www."
@@ -130,7 +118,6 @@
 " Առանց հավատարմագրերի, դուք դեռ կարող եք արտահանել մետատվյալները Crossref "
 "XML ձևաչափով, բայց դուք չեք կարող գրանցել ձեր DOI-ները Crossref-ով "
 "OPS-ից:</li></ul>"
->>>>>>> 09028e0a
 
 msgid "plugins.importexport.crossref.settings.form.depositorEmailRequired"
 msgstr "Մուտք արեք ավանդադրողի էլ․ փոստը:"
@@ -163,9 +150,6 @@
 msgstr "Արտահանել նախատպման մետատվյալները Crossref XML ձևաչափով:"
 
 msgid "plugins.importexport.crossref.displayName"
-<<<<<<< HEAD
-msgstr "Crossref XML արտահանման փլագին"
-=======
 msgstr "CrossRef XML արտահանման փլագին"
 
 msgid "plugins.generic.crossref.description"
@@ -203,5 +187,4 @@
 msgstr ""
 "Crossref օգտվողի անունը, որը կօգտագործվի ձեր ավանդների իսկությունը "
 "հաստատելու համար: Եթե դուք օգտագործում եք անձնական հաշիվ, տես վերը նշված "
-"խորհուրդը:"
->>>>>>> 09028e0a
+"խորհուրդը:"